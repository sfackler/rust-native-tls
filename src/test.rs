--- conflicted
+++ resolved
@@ -212,28 +212,19 @@
         p!(j.join());
     }
 
-<<<<<<< HEAD
+    #[test]
+    fn import_same_identity_multiple_times() {
+        let buf = include_bytes!("../test/identity.p12");
+        let _ = p!(Pkcs12::from_der(buf, "mypass"));
+        let _ = p!(Pkcs12::from_der(buf, "mypass"));
+    }
+  
     #[test]
     fn shutdown() {
         let buf = include_bytes!("../test/identity.p12");
         let pkcs12 = p!(Pkcs12::from_der(buf, "mypass"));
         let builder = p!(TlsAcceptor::builder(pkcs12));
         let builder = p!(builder.build());
-=======
-#[test]
-fn import_same_identity_multiple_times() {
-    let buf = include_bytes!("../test/identity.p12");
-    let _ = p!(Pkcs12::from_der(buf, "mypass"));
-    let _ = p!(Pkcs12::from_der(buf, "mypass"));
-}
-
-#[test]
-fn shutdown() {
-    let buf = include_bytes!("../test/identity.p12");
-    let pkcs12 = p!(Pkcs12::from_der(buf, "mypass"));
-    let builder = p!(TlsAcceptor::builder(pkcs12));
-    let builder = p!(builder.build());
->>>>>>> cd4aea4f
 
         let listener = p!(TcpListener::bind("0.0.0.0:0"));
         let port = p!(listener.local_addr()).port();
